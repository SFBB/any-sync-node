--- conflicted
+++ resolved
@@ -5,11 +5,7 @@
 require (
 	github.com/ahmetb/govvv v0.3.0
 	github.com/akrylysov/pogreb v0.10.2-0.20231113223812-90db0cc40ff5
-<<<<<<< HEAD
-	github.com/anyproto/any-sync v0.3.22-0.20240215181228-e86ba80a672b
-=======
-	github.com/anyproto/any-sync v0.3.21
->>>>>>> a56416a3
+	github.com/anyproto/any-sync v0.3.22-0.20240215183845-846f44a34a6b
 	github.com/anyproto/go-chash v0.1.0
 	github.com/gogo/protobuf v1.3.2
 	github.com/prometheus/client_golang v1.17.0
@@ -77,19 +73,11 @@
 	github.com/tyler-smith/go-bip39 v1.1.0 // indirect
 	github.com/zeebo/blake3 v0.2.3 // indirect
 	github.com/zeebo/errs v1.3.0 // indirect
-<<<<<<< HEAD
 	golang.org/x/crypto v0.19.0 // indirect
 	golang.org/x/image v0.14.0 // indirect
 	golang.org/x/mod v0.15.0 // indirect
 	golang.org/x/sys v0.17.0 // indirect
 	golang.org/x/tools v0.17.0 // indirect
-=======
-	golang.org/x/crypto v0.18.0 // indirect
-	golang.org/x/image v0.14.0 // indirect
-	golang.org/x/mod v0.13.0 // indirect
-	golang.org/x/sys v0.16.0 // indirect
-	golang.org/x/tools v0.14.0 // indirect
->>>>>>> a56416a3
 	google.golang.org/protobuf v1.31.0 // indirect
 	lukechampine.com/blake3 v1.2.1 // indirect
 )